%% -------- Overview ---------
%%
%% The eleveleddb is based on the LSM-tree similar to leveldb, except that:
%% - Keys, Metadata and Values are not persisted together - the Keys and
%% Metadata are kept in a tree-based ledger, whereas the values are stored
%% only in a sequential Journal.
%% - Different file formats are used for Journal (based on DJ Bernstein
%% constant database), and the ledger (based on sst)
%% - It is not intended to be general purpose, but be primarily suited for
%% use as a Riak backend in specific circumstances (relatively large values,
%% and frequent use of iterators)
%% - The Journal is an extended nursery log in leveldb terms.  It is keyed
%% on the sequence number of the write
%% - The ledger is a merge tree, where the key is the actaul object key, and
%% the value is the metadata of the object including the sequence number
%%
%%
%% -------- Actors ---------
%% 
%% The store is fronted by a Bookie, who takes support from different actors:
%% - An Inker who persists new data into the journal, and returns items from
%% the journal based on sequence number
%% - A Penciller who periodically redraws the ledger, that associates keys with
%% sequence numbers and other metadata, as well as secondary keys (for index
%% queries)
%% - One or more Clerks, who may be used by either the inker or the penciller
%% to fulfill background tasks
%%
%% Both the Inker and the Penciller maintain a manifest of the files which
%% represent the current state of the Journal and the Ledger repsectively.
%% For the Inker the manifest maps ranges of sequence numbers to cdb files.
%% For the Penciller the manifest maps key ranges to files at each level of
%% the Ledger.
%%


-module(leveled_bookie).

-behaviour(gen_server).

-include("include/leveled.hrl").

-export([init/1,
        handle_call/3,
        handle_cast/2,
        handle_info/2,
        terminate/2,
        code_change/3,
        book_start/1,
        book_start/4,
        book_put/5,
        book_put/6,
        book_tempput/7,
        book_delete/4,
        book_get/3,
        book_get/4,
        book_head/3,
        book_head/4,
        book_returnfolder/2,
        book_snapshotstore/3,
        book_snapshotledger/3,
        book_compactjournal/2,
        book_islastcompactionpending/1,
        book_close/1,
        book_destroy/1]).

-export([get_opt/2,
            get_opt/3,
            empty_ledgercache/0,
            loadqueue_ledgercache/1,
            push_ledgercache/2,
            snapshot_store/5,
            fetch_value/2]).  

-include_lib("eunit/include/eunit.hrl").

-define(CACHE_SIZE, 2500).
-define(JOURNAL_FP, "journal").
-define(LEDGER_FP, "ledger").
-define(SNAPSHOT_TIMEOUT, 300000).
-define(CHECKJOURNAL_PROB, 0.2).
-define(CACHE_SIZE_JITTER, 25).
-define(JOURNAL_SIZE_JITTER, 20).
-define(LONG_RUNNING, 80000).

-record(ledger_cache, {mem :: ets:tab(),
                        loader = leveled_tree:empty(?CACHE_TYPE)
                                    :: tuple()|empty_cache,
                        load_queue = [] :: list(),
                        index = leveled_pmem:new_index(), % array or empty_index
                        min_sqn = infinity :: integer()|infinity,
                        max_sqn = 0 :: integer()}).

-record(state, {inker :: pid(),
                penciller :: pid(),
                cache_size :: integer(),
                ledger_cache = #ledger_cache{},
                is_snapshot :: boolean(),
                slow_offer = false :: boolean(),
                put_timing :: tuple(),
                get_timing :: tuple()}).


%%%============================================================================
%%% API
%%%============================================================================

%% @doc Start a Leveled Key/Value store - limited options support.
%%
%% The most common startup parameters are extracted out from the options to
%% provide this startup method.  This will start a KV store from the previous
%% store at root path - or an empty one if there is no store at the path.
%%
%% Fiddling with the LedgerCacheSize and JournalSize may improve performance, 
%% but these are primarily exposed to support special situations (e.g. very
%% low memory installations), there should not be huge variance in outcomes
%% from modifying these numbers.
%%
%% The sync_strategy determines if the store is going to flush writes to disk
%% before returning an ack.  There are three settings currrently supported:
%% - sync - sync to disk by passing the sync flag to the file writer (only
%% works in OTP 18)
%% - riak_sync - sync to disk by explicitly calling data_sync after the write
%% - none - leave it to the operating system to control flushing
%%
%% On startup the Bookie must restart both the Inker to load the Journal, and
%% the Penciller to load the Ledger.  Once the Penciller has started, the
%% Bookie should request the highest sequence number in the Ledger, and then
%% and try and rebuild any missing information from the Journal.
%%
%% To rebuild the Ledger it requests the Inker to scan over the files from
%% the sequence number and re-generate the Ledger changes - pushing the changes
%% directly back into the Ledger.

book_start(RootPath, LedgerCacheSize, JournalSize, SyncStrategy) ->
    book_start([{root_path, RootPath},
                    {cache_size, LedgerCacheSize},
                    {max_journalsize, JournalSize},
                    {sync_strategy, SyncStrategy}]).

%% @doc Start a Leveled Key/Value store - full options support.
%%
%% Allows an options proplists to be passed for setting options.  There are
%% two primary additional options this allows over book_start/4:
%% - retain_strategy
%% - waste_retention_period
%%
%% Both of these relate to compaction in the Journal.  The retain_strategy
%% determines if a skinny record of the object should be retained following
%% compaction, and how thta should be used when recovering lost state in the
%% Ledger.
%%
%% Currently compacted records no longer in use are not removed but moved to
%% a journal_waste folder, and the waste_retention_period determines how long
%% this history should be kept for (for example to allow for it to be backed
%% up before deletion)
%%
%% TODO:
%% The reload_strategy is exposed as currently no firm decision has been made 
%% about how recovery should work.  For instance if we were to trust evrything
%% as permanent in the Ledger once it is persisted, then there would be no
%% need to retain a skinny history of key changes in the Journal after
%% compaction.  If, as an alternative we assume the Ledger is never permanent,
%% and retain the skinny hisory - then backups need only be made against the
%% Journal.  The skinny history of key changes is primarily related to the
%% issue of supporting secondary indexes in Riak.
%%
%% These two strategies are referred to as recovr (assume we can recover any
%% deltas from a lost ledger and a lost history through resilience outside of
%% the store), or retain (retain a history of key changes, even when the object
%% value has been compacted).  There is a third, unimplemented strategy, which
%% is recalc - which would require when reloading the Ledger from the Journal,
%% to recalculate the index changes based on the current state of the Ledger
%% and the object metadata.

book_start(Opts) ->
    gen_server:start(?MODULE, [Opts], []).

%% @doc Put an object with an expiry time
%%
%% Put an item in the store but with a Time To Live - the time when the object
%% should expire, in gregorian_sconds (add the required number of seconds to
%% leveled_codec:integer_time/1).
%%
%% There exists the possibility of per object expiry times, not just whole
%% store expiry times as has traditionally been the feature in Riak.  Care
%% will need to be taken if implementing per-object times about the choice of
%% reload_strategy.  If expired objects are to be compacted entirely, then the
%% history of KeyChanges will be lost on reload.

book_tempput(Pid, Bucket, Key, Object, IndexSpecs, Tag, TTL)
                                                    when is_integer(TTL) ->
    book_put(Pid, Bucket, Key, Object, IndexSpecs, Tag, TTL).

%% @doc - Standard PUT
%%
%% A PUT request consists of
%% - A Primary Key and a Value
%% - IndexSpecs - a set of secondary key changes associated with the
%% transaction
%% - A tag indictaing the type of object.  Behaviour for metadata extraction, 
%% and ledger compaction will vary by type.  There are three currently
%% implemented types i (Index), o (Standard), o_rkv (Riak).  Keys added with
%% Index tags are not fetchable (as they will not be hashed), but are
%% extractable via range query.
%%
%% The Bookie takes the request and passes it first to the Inker to add the
%% request to the journal.
%%
%% The inker will pass the PK/Value/IndexSpecs to the current (append only)
%% CDB journal file to persist the change.  The call should return either 'ok'
%% or 'roll'. -'roll' indicates that the CDB file has insufficient capacity for
%% this write, and a new journal file should be created (with appropriate
%% manifest changes to be made).
%%
%% The inker will return the SQN which the change has been made at, as well as
%% the object size on disk within the Journal.
%%
%% Once the object has been persisted to the Journal, the Ledger can be updated.
%% The Ledger is updated by the Bookie applying a function (extract_metadata/4)
%% to the Value to return the Object Metadata, a function to generate a hash
%% of the Value and also taking the Primary Key, the IndexSpecs, the Sequence
%% Number in the Journal and the Object Size (returned from the Inker).
%%
%% A set of Ledger Key changes are then generated and placed in the Bookie's
%% Ledger Key cache.
%%
%% The PUT can now be acknowledged.  In the background the Bookie may then
%% choose to push the cache to the Penciller for eventual persistence within
%% the ledger.  This push will either be acccepted or returned (if the
%% Penciller has a backlog of key changes).  The back-pressure should lead to
%% the Bookie entering into a slow-offer status whereby the next PUT will be
%% acknowledged by a PAUSE signal - with the expectation that the this will
%% lead to a back-off behaviour.

book_put(Pid, Bucket, Key, Object, IndexSpecs) ->
    book_put(Pid, Bucket, Key, Object, IndexSpecs, ?STD_TAG).

book_put(Pid, Bucket, Key, Object, IndexSpecs, Tag) ->
    book_put(Pid, Bucket, Key, Object, IndexSpecs, Tag, infinity).

book_put(Pid, Bucket, Key, Object, IndexSpecs, Tag, TTL) ->
    gen_server:call(Pid,
                    {put, Bucket, Key, Object, IndexSpecs, Tag, TTL},
                    infinity).

%% @doc - Standard PUT
%%
%% A thin wrap around the put of a special tombstone object.  There is no
%% immediate reclaim of space, simply the addition of a more recent tombstone.

book_delete(Pid, Bucket, Key, IndexSpecs) ->
    book_put(Pid, Bucket, Key, delete, IndexSpecs, ?STD_TAG).

%% @doc - GET and HAD requests
%%
%% The Bookie supports both GET and HEAD requests, with the HEAD request
%% returning only the metadata and not the actual object value.  The HEAD
%% requets cna be serviced by reference to the Ledger Cache and the Penciller.
%%
%% GET requests first follow the path of a HEAD request, and if an object is
%% found, then fetch the value from the Journal via the Inker.

book_get(Pid, Bucket, Key) ->
    book_get(Pid, Bucket, Key, ?STD_TAG).

book_head(Pid, Bucket, Key) ->
    book_head(Pid, Bucket, Key, ?STD_TAG).

book_get(Pid, Bucket, Key, Tag) ->
    gen_server:call(Pid, {get, Bucket, Key, Tag}, infinity).

book_head(Pid, Bucket, Key, Tag) ->
    gen_server:call(Pid, {head, Bucket, Key, Tag}, infinity).

%% @doc Snapshots/Clones
%%
%% If there is a snapshot request (e.g. to iterate over the keys) the Bookie
%% may request a clone of the Penciller, or clones of both the Penciller and
%% the Inker should values also need to be accessed.
%%
%% The clone is seeded with the manifest SQN.  The clone should be registered
%% with the real Inker/Penciller, so that the real Inker/Penciller may prevent
%% the deletion of files still in use by a snapshot clone.
%%
%% Iterators should de-register themselves from the Penciller on completion.
%% Iterators should be automatically release after a timeout period.  A file
%% can only be deleted from the Ledger if it is no longer in the manifest, and
%% there are no registered iterators from before the point the file was
%% removed from the manifest.
%%
%% Clones are simply new gen_servers with copies of the relevant
%% StateData.
%%
%% There are a series of specific folders implemented that provide pre-canned
%% snapshot functionality:
%%
%% {bucket_stats, Bucket}  -> return a key count and total object size within
%% a bucket
%% {riakbucket_stats, Bucket} -> as above, but for buckets with the Riak Tag
%% {binary_bucketlist, Tag, {FoldKeysFun, Acc}} -> if we assume buckets and
%% keys are binaries, provides a fast bucket list function
%% {index_query,
%%        Constraint,
%%        {FoldKeysFun, Acc},
%%        {IdxField, StartValue, EndValue},
%%        {ReturnTerms, TermRegex}} -> secondray index query
%% {keylist, Tag, {FoldKeysFun, Acc}} -> list all keys with tag
%% {keylist, Tag, Bucket, {FoldKeysFun, Acc}} -> list all keys within given
%% bucket
%% {hashtree_query, Tag, JournalCheck} -> return keys and hashes for all
%% objects with a given tag
%% {foldobjects_bybucket, Tag, Bucket, FoldObjectsFun} -> fold over all objects
%% in a given bucket
%% {foldobjects_byindex,
%%        Tag,
%%        Bucket,
%%        {Field, FromTerm, ToTerm},
%%        FoldObjectsFun} -> fold over all objects with an entry in a given
%% range on a given index

book_returnfolder(Pid, FolderType) ->
    gen_server:call(Pid, {return_folder, FolderType}, infinity).

book_snapshotstore(Pid, Requestor, Timeout) ->
    gen_server:call(Pid, {snapshot, Requestor, store, Timeout}, infinity).

book_snapshotledger(Pid, Requestor, Timeout) ->
    gen_server:call(Pid, {snapshot, Requestor, ledger, Timeout}, infinity).

%% @doc Call for compaction of the Journal
%%
%% the scheduling of Journla compaction is called externally, so it is assumed
%% in Riak it will be triggered by a vnode callback.

book_compactjournal(Pid, Timeout) ->
    gen_server:call(Pid, {compact_journal, Timeout}, infinity).

%% @doc Check on progress of the last compaction

book_islastcompactionpending(Pid) ->
    gen_server:call(Pid, confirm_compact, infinity).

%% @doc Clean shutdown
%%
%% A clean shutdown will persist all the information in the Penciller memory
%% before closing, so shutdown is not instantaneous.

book_close(Pid) ->
    gen_server:call(Pid, close, infinity).

%% @doc Close and clean-out files

book_destroy(Pid) ->
    gen_server:call(Pid, destroy, infinity).

%%%============================================================================
%%% gen_server callbacks
%%%============================================================================

init([Opts]) ->
    SW = os:timestamp(),
    random:seed(erlang:phash2(self()), element(2, SW), element(3, SW)),
    case get_opt(snapshot_bookie, Opts) of
        undefined ->
            % Start from file not snapshot
            {InkerOpts, PencillerOpts} = set_options(Opts),
            {Inker, Penciller} = startup(InkerOpts, PencillerOpts),
            CacheJitter = ?CACHE_SIZE div (100 div ?CACHE_SIZE_JITTER),
            CacheSize = get_opt(cache_size, Opts, ?CACHE_SIZE)
                        + erlang:phash2(self()) rem CacheJitter,
            NewETS = ets:new(mem, [ordered_set]),
            leveled_log:log("B0001", [Inker, Penciller]),
            {ok, #state{inker=Inker,
                        penciller=Penciller,
                        cache_size=CacheSize,
                        ledger_cache=#ledger_cache{mem = NewETS},
                        is_snapshot=false}};
        Bookie ->
            {ok, Penciller, Inker} = book_snapshotstore(Bookie,
                                                        self(),
                                                        ?SNAPSHOT_TIMEOUT),
            leveled_log:log("B0002", [Inker, Penciller]),
            {ok, #state{penciller=Penciller,
                        inker=Inker,
                        is_snapshot=true}}
    end.


handle_call({put, Bucket, Key, Object, IndexSpecs, Tag, TTL}, From, State) ->
    LedgerKey = leveled_codec:to_ledgerkey(Bucket, Key, Tag),
    SW = os:timestamp(),
    {ok, SQN, ObjSize} = leveled_inker:ink_put(State#state.inker,
                                                LedgerKey,
                                                Object,
                                                {IndexSpecs, TTL}),
    T0 = timer:now_diff(os:timestamp(), SW),
    Changes = preparefor_ledgercache(no_type_assigned,
                                        LedgerKey,
                                        SQN,
                                        Object,
                                        ObjSize,
                                        {IndexSpecs, TTL}),
    Cache0 = addto_ledgercache(Changes, State#state.ledger_cache),
    T1 = timer:now_diff(os:timestamp(), SW) - T0,
    PutTimes = leveled_log:put_timing(bookie, State#state.put_timing, T0, T1),
    % If the previous push to memory was returned then punish this PUT with a
    % delay.  If the back-pressure in the Penciller continues, these delays
    % will beocme more frequent
    case State#state.slow_offer of
        true ->
            gen_server:reply(From, pause);
        false ->
            gen_server:reply(From, ok)
    end,
    maybe_longrunning(SW, overall_put),
    case maybepush_ledgercache(State#state.cache_size,
                                    Cache0,
                                    State#state.penciller) of
        {ok, NewCache} ->
            {noreply, State#state{ledger_cache=NewCache,
                                    put_timing=PutTimes,
                                    slow_offer=false}};
        {returned, NewCache} ->
            {noreply, State#state{ledger_cache=NewCache,
                                    put_timing=PutTimes,
                                    slow_offer=true}}
    end;
handle_call({get, Bucket, Key, Tag}, _From, State) ->
    LedgerKey = leveled_codec:to_ledgerkey(Bucket, Key, Tag),
    SWh = os:timestamp(),
    case fetch_head(LedgerKey,
                    State#state.penciller,
                    State#state.ledger_cache) of
        not_present ->
            GT0 = leveled_log:get_timing(State#state.get_timing, 
                                            SWh,
                                            head_not_present),
            {reply, not_found, State#state{get_timing=GT0}};
        Head ->
            GT0 = leveled_log:get_timing(State#state.get_timing, 
                                            SWh,
                                            head_found),
            SWg = os:timestamp(),
            {Seqn, Status, _MH, _MD} = leveled_codec:striphead_to_details(Head),
            case Status of
                tomb ->
                    {reply, not_found, State};
                {active, TS} ->
                    Active = TS >= leveled_codec:integer_now(),
                    Object = fetch_value(State#state.inker, {LedgerKey, Seqn}),
                    GT1 = leveled_log:get_timing(GT0, SWg, fetch),
                    case {Active, Object} of
                        {_, not_present} ->
                            {reply, not_found, State#state{get_timing=GT1}};
                        {true, Object} ->
                            {reply, {ok, Object}, State#state{get_timing=GT1}};
                        _ ->
                            {reply, not_found, State#state{get_timing=GT1}}
                    end
            end
    end;
handle_call({head, Bucket, Key, Tag}, _From, State) ->
    LedgerKey = leveled_codec:to_ledgerkey(Bucket, Key, Tag),
    case fetch_head(LedgerKey,
                    State#state.penciller,
                    State#state.ledger_cache) of
        not_present ->
            {reply, not_found, State};
        Head ->
            case leveled_codec:striphead_to_details(Head) of
                {_SeqN, tomb, _MH, _MD} ->
                    {reply, not_found, State};
                {_SeqN, {active, TS}, _MH, MD} ->
                    case TS >= leveled_codec:integer_now() of
                        true ->
                            OMD =
                                leveled_codec:build_metadata_object(LedgerKey,
                                                                    MD),
                            {reply, {ok, OMD}, State};
                        false ->
                            {reply, not_found, State}
                    end
            end
    end;
handle_call({snapshot, _Requestor, SnapType, _Timeout}, _From, State) ->
    Reply = snapshot_store(State, SnapType),
    {reply, Reply, State};
handle_call({return_folder, FolderType}, _From, State) ->
    case FolderType of
        {bucket_stats, Bucket} ->
            {reply,
                bucket_stats(State, Bucket, ?STD_TAG),
                State};
        {riakbucket_stats, Bucket} ->
            {reply,
                bucket_stats(State, Bucket, ?RIAK_TAG),
                State};
        {binary_bucketlist, Tag, {FoldKeysFun, Acc}} ->
            {reply,
                binary_bucketlist(State, Tag, {FoldKeysFun, Acc}),
                State};
        {index_query,
                Constraint,
                {FoldKeysFun, Acc},
                {IdxField, StartValue, EndValue},
                {ReturnTerms, TermRegex}} ->
            {Bucket, StartObjKey} =
                case Constraint of
                    {B, SK} ->
                        {B, SK};
                    B ->
                        {B, null}
                end,
            {reply,
                index_query(State,
                                Bucket,
                                StartObjKey,
                                {FoldKeysFun, Acc},
                                {IdxField, StartValue, EndValue},
                                {ReturnTerms, TermRegex}),
                State};
        {keylist, Tag, {FoldKeysFun, Acc}} ->
            {reply,
                allkey_query(State, Tag, {FoldKeysFun, Acc}),
                State};
        {keylist, Tag, Bucket, {FoldKeysFun, Acc}} ->
            {reply,
                bucketkey_query(State, Tag, Bucket, {FoldKeysFun, Acc}),
                State};
        {hashtree_query, Tag, JournalCheck} ->
            {reply,
                hashtree_query(State, Tag, JournalCheck),
                State};
        {foldheads_allkeys, Tag, FoldHeadsFun} ->
            {reply,
                foldheads_allkeys(State, Tag, FoldHeadsFun),
                State};
        {foldheads_bybucket, Tag, Bucket, FoldHeadsFun} ->
            {reply,
                foldheads_bybucket(State, Tag, Bucket, FoldHeadsFun),
                State};
        {foldobjects_allkeys, Tag, FoldObjectsFun} ->
            {reply,
                foldobjects_allkeys(State, Tag, FoldObjectsFun),
                State};
        {foldobjects_bybucket, Tag, Bucket, FoldObjectsFun} ->
            {reply,
                foldobjects_bybucket(State, Tag, Bucket, FoldObjectsFun),
                State};
        {foldobjects_byindex,
                Tag,
                Bucket,
                {Field, FromTerm, ToTerm},
                FoldObjectsFun} ->
            {reply,
                foldobjects_byindex(State,
                                    Tag, Bucket,
                                    Field, FromTerm, ToTerm,
                                    FoldObjectsFun),
                State}
        
    end;
handle_call({compact_journal, Timeout}, _From, State) ->
    ok = leveled_inker:ink_compactjournal(State#state.inker,
                                            self(),
                                            Timeout),
    {reply, ok, State};
handle_call(confirm_compact, _From, State) ->
    {reply, leveled_inker:ink_compactionpending(State#state.inker), State};
handle_call(close, _From, State) ->
    {stop, normal, ok, State};
handle_call(destroy, _From, State=#state{is_snapshot=Snp}) when Snp == false ->
    {stop, destroy, ok, State}.

handle_cast(_Msg, State) ->
    {noreply, State}.

handle_info(_Info, State) ->
    {noreply, State}.

terminate(destroy, State) ->
    leveled_log:log("B0011", []),
    {ok, InkPathList} = leveled_inker:ink_doom(State#state.inker),
    {ok, PCLPathList} = leveled_penciller:pcl_doom(State#state.penciller),
    lists:foreach(fun(DirPath) -> delete_path(DirPath) end, InkPathList),
    lists:foreach(fun(DirPath) -> delete_path(DirPath) end, PCLPathList),
    ok;
terminate(Reason, State) ->
    leveled_log:log("B0003", [Reason]),
    ok = leveled_inker:ink_close(State#state.inker),
    ok = leveled_penciller:pcl_close(State#state.penciller).

code_change(_OldVsn, State, _Extra) ->
    {ok, State}.

%%%============================================================================
%%% External functions
%%%============================================================================

%% @doc Empty the ledger cache table following a push
empty_ledgercache() ->
    #ledger_cache{mem = ets:new(empty, [ordered_set])}.

%% @doc push the ledgercache to the Penciller - which should respond ok or
%% returned.  If the response is ok the cache can be flushed, but if the
%% response is returned the cache should continue to build and it should try
%% to flush at a later date
push_ledgercache(Penciller, Cache) ->
    CacheToLoad = {Cache#ledger_cache.loader,
                    Cache#ledger_cache.index,
                    Cache#ledger_cache.min_sqn,
                    Cache#ledger_cache.max_sqn},
    leveled_penciller:pcl_pushmem(Penciller, CacheToLoad).

%% @doc the ledger cache can be built from a queue, for example when
%% loading the ledger from the head of the journal on startup
%%
%% The queue should be build using [NewKey|Acc] so that the most recent
%% key is kept in the sort
loadqueue_ledgercache(Cache) ->
    SL = lists:ukeysort(1, Cache#ledger_cache.load_queue),
    T = leveled_tree:from_orderedlist(SL, ?CACHE_TYPE),
    Cache#ledger_cache{load_queue = [], loader = T}.

%% @doc Allow all a snapshot to be created from part of the store, preferably
%% passing in a query filter so that all of the LoopState does not need to
%% be copied from the real actor to the clone
%%
%% SnapType can be store (requires journal and ledger) or ledger (requires
%% ledger only)
%%
%% Query can be no_lookup, indicating the snapshot will be used for non-specific
%% range queries and not direct fetch requests.  {StartKey, EndKey} if the the
%% snapshot is to be used for one specific query only (this is much quicker to
%% setup, assuming the range is a small subset of the overall key space).
snapshot_store(LedgerCache0, Penciller, Inker, SnapType, Query) ->
    LedgerCache = readycache_forsnapshot(LedgerCache0, Query),
    BookiesMem = {LedgerCache#ledger_cache.loader,
                    LedgerCache#ledger_cache.index,
                    LedgerCache#ledger_cache.min_sqn,
                    LedgerCache#ledger_cache.max_sqn},
    LongRunning = 
        case Query of 
            undefined -> 
                true;
            no_lookup ->
                true;
            _ ->
                % If a specific query has been defined, then not expected
                % to be long running
                false
        end,
    PCLopts = #penciller_options{start_snapshot = true,
                                    source_penciller = Penciller,
                                    snapshot_query = Query,
                                    snapshot_longrunning = LongRunning,
                                    bookies_mem = BookiesMem},
    {ok, LedgerSnapshot} = leveled_penciller:pcl_start(PCLopts),
    case SnapType of
        store ->
            InkerOpts = #inker_options{start_snapshot=true,
                                        source_inker=Inker},
            {ok, JournalSnapshot} = leveled_inker:ink_start(InkerOpts),
            {ok, LedgerSnapshot, JournalSnapshot};
        ledger ->
            {ok, LedgerSnapshot, null}
    end.    

snapshot_store(State, SnapType) ->
    snapshot_store(State, SnapType, undefined).

snapshot_store(State, SnapType, Query) ->
    snapshot_store(State#state.ledger_cache,
                    State#state.penciller,
                    State#state.inker,
                    SnapType,
                    Query).

fetch_value(Inker, {Key, SQN}) ->
    SW = os:timestamp(),
    case leveled_inker:ink_fetch(Inker, Key, SQN) of
        {ok, Value} ->
            maybe_longrunning(SW, inker_fetch),
            Value;
        not_present ->
            not_present
    end.


%%%============================================================================
%%% Internal functions
%%%============================================================================

maybe_longrunning(SW, Aspect) ->
    case timer:now_diff(os:timestamp(), SW) of
        N when N > ?LONG_RUNNING ->
            leveled_log:log("B0013", [N, Aspect]);
        _ ->
            ok
    end.

bucket_stats(State, Bucket, Tag) ->
    {ok, LedgerSnapshot, _JournalSnapshot} = snapshot_store(State,
                                                            ledger,
                                                            no_lookup),
    Folder = fun() ->
                StartKey = leveled_codec:to_ledgerkey(Bucket, null, Tag),
                EndKey = leveled_codec:to_ledgerkey(Bucket, null, Tag),
                AccFun = accumulate_size(),
                Acc = leveled_penciller:pcl_fetchkeys(LedgerSnapshot,
                                                        StartKey,
                                                        EndKey,
                                                        AccFun,
                                                        {0, 0}),
                ok = leveled_penciller:pcl_close(LedgerSnapshot),
                Acc
                end,
    {async, Folder}.


binary_bucketlist(State, Tag, {FoldBucketsFun, InitAcc}) ->
    % List buckets for tag, assuming bucket names are all binary type
    {ok, LedgerSnapshot, _JournalSnapshot} = snapshot_store(State,
                                                            ledger,
                                                            no_lookup),
    Folder = fun() ->
                BucketAcc = get_nextbucket(null,
                                            Tag,
                                            LedgerSnapshot,
                                            []),
                ok = leveled_penciller:pcl_close(LedgerSnapshot),
                lists:foldl(fun({B, _K}, Acc) -> FoldBucketsFun(B, Acc) end,
                                InitAcc,
                                BucketAcc)
                end,
    {async, Folder}.

get_nextbucket(NextBucket, Tag, LedgerSnapshot, BKList) ->
    StartKey = leveled_codec:to_ledgerkey(NextBucket, null, Tag),
    EndKey = leveled_codec:to_ledgerkey(null, null, Tag),
    ExtractFun = fun(LK, _V, _Acc) -> leveled_codec:from_ledgerkey(LK) end,
    BK = leveled_penciller:pcl_fetchnextkey(LedgerSnapshot,
                                                StartKey,
                                                EndKey,
                                                ExtractFun,
                                                null),
    case BK of
        null ->
            leveled_log:log("B0008",[]),
            BKList;
        {B, K} when is_binary(B) ->
            leveled_log:log("B0009",[B]),
            get_nextbucket(<<B/binary, 0>>,
                            Tag,
                            LedgerSnapshot,
                            [{B, K}|BKList]);
        NB ->
            leveled_log:log("B0010",[NB]),
            []
    end.
            

index_query(State,
                Bucket,
                StartObjKey,
                {FoldKeysFun, InitAcc},
                {IdxField, StartValue, EndValue},
                {ReturnTerms, TermRegex}) ->
    StartKey = leveled_codec:to_ledgerkey(Bucket,
                                            StartObjKey,
                                            ?IDX_TAG,
                                            IdxField,
                                            StartValue),
    EndKey = leveled_codec:to_ledgerkey(Bucket,
                                            null,
                                            ?IDX_TAG,
                                            IdxField,
                                            EndValue),
    {ok, LedgerSnapshot, _JournalSnapshot} = snapshot_store(State,
                                                            ledger,
                                                            {StartKey,
                                                                EndKey}),
    Folder = fun() ->
                AddFun = case ReturnTerms of
                                true ->
                                    fun add_terms/2;
                                _ ->
                                    fun add_keys/2
                            end,
                AccFun = accumulate_index(TermRegex, AddFun, FoldKeysFun),
                Acc = leveled_penciller:pcl_fetchkeys(LedgerSnapshot,
                                                        StartKey,
                                                        EndKey,
                                                        AccFun,
                                                        InitAcc),
                ok = leveled_penciller:pcl_close(LedgerSnapshot),
                Acc
                end,
    {async, Folder}.


hashtree_query(State, Tag, JournalCheck) ->
    SnapType = case JournalCheck of
                            false ->
                                ledger;
                            check_presence ->
                                store
                        end,
    {ok, LedgerSnapshot, JournalSnapshot} = snapshot_store(State,
                                                            SnapType,
                                                            no_lookup),
    Folder = fun() ->
                StartKey = leveled_codec:to_ledgerkey(null, null, Tag),
                EndKey = leveled_codec:to_ledgerkey(null, null, Tag),
                AccFun = accumulate_hashes(JournalCheck, JournalSnapshot),
                Acc = leveled_penciller:pcl_fetchkeys(LedgerSnapshot,
                                                        StartKey,
                                                        EndKey,
                                                        AccFun,
                                                        []),
                ok = leveled_penciller:pcl_close(LedgerSnapshot),
                case JournalCheck of
                    false ->
                        ok;
                    check_presence ->
                        leveled_inker:ink_close(JournalSnapshot)
                end,
                Acc
                end,
    {async, Folder}.


foldobjects_allkeys(State, Tag, FoldObjectsFun) ->
    StartKey = leveled_codec:to_ledgerkey(null, null, Tag),
    EndKey = leveled_codec:to_ledgerkey(null, null, Tag),
    foldobjects(State, Tag, StartKey, EndKey, FoldObjectsFun, false).

foldheads_allkeys(State, Tag, FoldHeadsFun) ->
    StartKey = leveled_codec:to_ledgerkey(null, null, Tag),
    EndKey = leveled_codec:to_ledgerkey(null, null, Tag),
    foldobjects(State, Tag, StartKey, EndKey, FoldHeadsFun, true).

foldobjects_bybucket(State, Tag, Bucket, FoldObjectsFun) ->
    StartKey = leveled_codec:to_ledgerkey(Bucket, null, Tag),
    EndKey = leveled_codec:to_ledgerkey(Bucket, null, Tag),
    foldobjects(State, Tag, StartKey, EndKey, FoldObjectsFun, false).

foldheads_bybucket(State, Tag, Bucket, FoldHeadsFun) ->
    StartKey = leveled_codec:to_ledgerkey(Bucket, null, Tag),
    EndKey = leveled_codec:to_ledgerkey(Bucket, null, Tag),
    foldobjects(State, Tag, StartKey, EndKey, FoldHeadsFun, true).

foldobjects_byindex(State, Tag, Bucket,
                        Field, FromTerm, ToTerm, FoldObjectsFun) ->
    StartKey =
        leveled_codec:to_ledgerkey(Bucket, null, ?IDX_TAG, Field, FromTerm),
    EndKey =
        leveled_codec:to_ledgerkey(Bucket, null, ?IDX_TAG, Field, ToTerm),
    foldobjects(State, Tag, StartKey, EndKey, FoldObjectsFun, false).


foldobjects(State, Tag, StartKey, EndKey, FoldObjectsFun, DeferredFetch) ->
    {FoldFun, InitAcc} = case is_tuple(FoldObjectsFun) of
                                true ->
                                    FoldObjectsFun;
                                false ->
                                    {FoldObjectsFun, []}
                            end,
    % For fold_objects the snapshot has been moved inside of the Folder
    % function.
    %
    % fold_objects and fold_heads are called by the riak_kv_sweeper in Riak,
    % and the sweeper prompts the fold before checking to see if the fold is
    % ready to be run.  This may lead to the fold being called on an old
    % snapshot.
    Folder =
        fun() ->
            {ok,
                LedgerSnapshot,
                JournalSnapshot} = snapshot_store(State, store),
            AccFun = accumulate_objects(FoldFun,
                                        JournalSnapshot,
                                        Tag,
                                        DeferredFetch),
            Acc = leveled_penciller:pcl_fetchkeys(LedgerSnapshot,
                                                    StartKey,
                                                    EndKey,
                                                    AccFun,
                                                    InitAcc),
            ok = leveled_penciller:pcl_close(LedgerSnapshot),
            ok = leveled_inker:ink_close(JournalSnapshot),
            Acc
        end,
    {async, Folder}.


bucketkey_query(State, Tag, Bucket, {FoldKeysFun, InitAcc}) ->
    {ok, LedgerSnapshot, _JournalSnapshot} = snapshot_store(State,
                                                            ledger,
                                                            no_lookup),
    Folder = fun() ->
                SK = leveled_codec:to_ledgerkey(Bucket, null, Tag),
                EK = leveled_codec:to_ledgerkey(Bucket, null, Tag),
                AccFun = accumulate_keys(FoldKeysFun),
                Acc = leveled_penciller:pcl_fetchkeys(LedgerSnapshot,
                                                        SK,
                                                        EK,
                                                        AccFun,
                                                        InitAcc),
                ok = leveled_penciller:pcl_close(LedgerSnapshot),
                Acc
                end,
    {async, Folder}.

allkey_query(State, Tag, {FoldKeysFun, InitAcc}) ->
    bucketkey_query(State, Tag, null, {FoldKeysFun, InitAcc}).


readycache_forsnapshot(LedgerCache, {StartKey, EndKey}) ->
    {KL, MinSQN, MaxSQN} = scan_table(LedgerCache#ledger_cache.mem,
                                        StartKey,
                                        EndKey),
    case KL of
        [] ->
            #ledger_cache{loader=empty_cache,
                            index=empty_index,
                            min_sqn=MinSQN,
                            max_sqn=MaxSQN};
        _ ->
            #ledger_cache{loader=leveled_tree:from_orderedlist(KL,
                                                                ?CACHE_TYPE),
                            index=empty_index,
                            min_sqn=MinSQN,
                            max_sqn=MaxSQN}
    end;
readycache_forsnapshot(LedgerCache, Query) ->
    % Need to convert the Ledger Cache away from using the ETS table
    Tree = leveled_tree:from_orderedset(LedgerCache#ledger_cache.mem,
                                        ?CACHE_TYPE),
    case leveled_tree:tsize(Tree) of
        0 ->
            #ledger_cache{loader=empty_cache,
                            index=empty_index,
                            min_sqn=LedgerCache#ledger_cache.min_sqn,
                            max_sqn=LedgerCache#ledger_cache.max_sqn};
        _ ->
            Idx = 
                case Query of
                    no_lookup ->
                        empty_index;
                    _ ->
                        LedgerCache#ledger_cache.index
                end,
            #ledger_cache{loader=Tree,
                            index=Idx,
                            min_sqn=LedgerCache#ledger_cache.min_sqn,
                            max_sqn=LedgerCache#ledger_cache.max_sqn}
    end.

scan_table(Table, StartKey, EndKey) ->
    scan_table(Table, StartKey, EndKey, [], infinity, 0).

scan_table(Table, StartKey, EndKey, Acc, MinSQN, MaxSQN) ->
    case ets:next(Table, StartKey) of
        '$end_of_table' ->
            {lists:reverse(Acc), MinSQN, MaxSQN};
        NextKey ->
            case leveled_codec:endkey_passed(EndKey, NextKey) of
                true ->
                    {lists:reverse(Acc), MinSQN, MaxSQN};
                false ->
                    [{NextKey, NextVal}] = ets:lookup(Table, NextKey),
                    SQN = leveled_codec:strip_to_seqonly({NextKey, NextVal}),
                    scan_table(Table,
                                NextKey,
                                EndKey,
                                [{NextKey, NextVal}|Acc],
                                min(MinSQN, SQN),
                                max(MaxSQN, SQN))
            end
    end.


set_options(Opts) ->
    MaxJournalSize0 = get_opt(max_journalsize, Opts, 10000000000),
    JournalSizeJitter = MaxJournalSize0 div (100 div ?JOURNAL_SIZE_JITTER),
    MaxJournalSize = MaxJournalSize0 -
                        erlang:phash2(self()) rem JournalSizeJitter,
    
    SyncStrat = get_opt(sync_strategy, Opts, sync),
    WRP = get_opt(waste_retention_period, Opts),
    
    AltStrategy = get_opt(reload_strategy, Opts, []),
    ReloadStrategy = leveled_codec:inker_reload_strategy(AltStrategy),
    
    PCLL0CacheSize = get_opt(max_pencillercachesize, Opts),
    RootPath = get_opt(root_path, Opts),
    
    JournalFP = RootPath ++ "/" ++ ?JOURNAL_FP,
    LedgerFP = RootPath ++ "/" ++ ?LEDGER_FP,
    ok = filelib:ensure_dir(JournalFP),
    ok = filelib:ensure_dir(LedgerFP),
    
    {#inker_options{root_path = JournalFP,
                        reload_strategy = ReloadStrategy,
                        max_run_length = get_opt(max_run_length, Opts),
                        waste_retention_period = WRP,
                        cdb_options = #cdb_options{max_size=MaxJournalSize,
                                                    binary_mode=true,
                                                    sync_strategy=SyncStrat}},
        #penciller_options{root_path = LedgerFP,
                            max_inmemory_tablesize = PCLL0CacheSize,
                            levelzero_cointoss = true}}.

startup(InkerOpts, PencillerOpts) ->
    {ok, Inker} = leveled_inker:ink_start(InkerOpts),
    {ok, Penciller} = leveled_penciller:pcl_start(PencillerOpts),
    LedgerSQN = leveled_penciller:pcl_getstartupsequencenumber(Penciller),
    leveled_log:log("B0005", [LedgerSQN]),
    ok = leveled_inker:ink_loadpcl(Inker,
                                    LedgerSQN + 1,
                                    fun load_fun/5,
                                    Penciller),
    {Inker, Penciller}.


fetch_head(Key, Penciller, LedgerCache) ->
    SW = os:timestamp(),
    CacheResult = 
        case LedgerCache#ledger_cache.mem of
            undefined ->
                [];
            Tab ->
                ets:lookup(Tab, Key)
        end,
    case CacheResult of
        [{Key, Head}] ->
            Head;
        [] ->
            Hash = leveled_codec:magic_hash(Key),
            case leveled_penciller:pcl_fetch(Penciller, Key, Hash) of
                {Key, Head} ->
                    maybe_longrunning(SW, pcl_head),
                    Head;
                not_present ->
                    maybe_longrunning(SW, pcl_head),
                    not_present
            end
    end.


accumulate_size() ->
    Now = leveled_codec:integer_now(),
    AccFun = fun(Key, Value, {Size, Count}) ->
                    case leveled_codec:is_active(Key, Value, Now) of
                            true ->
                                {Size + leveled_codec:get_size(Key, Value),
                                    Count + 1};
                            false ->
                                {Size, Count}
                        end
                end,
    AccFun.

accumulate_hashes(JournalCheck, InkerClone) ->
    Now = leveled_codec:integer_now(),
    AccFun = fun(LK, V, KHList) ->
                    case leveled_codec:is_active(LK, V, Now) of
                        true ->
                            {B, K, H} = leveled_codec:get_keyandhash(LK, V),
                            Check = random:uniform() < ?CHECKJOURNAL_PROB,
                            case {JournalCheck, Check} of
                                {check_presence, true} ->
                                    case check_presence(LK, V, InkerClone) of
                                        true ->
                                            [{B, K, H}|KHList];
                                        false ->
                                            KHList
                                    end;
                                _ ->    
                                    [{B, K, H}|KHList]
                            end;
                        false ->
                            KHList
                    end
                end,
    AccFun.


accumulate_objects(FoldObjectsFun, InkerClone, Tag, DeferredFetch) ->
    Now = leveled_codec:integer_now(),
    AccFun  =
        fun(LK, V, Acc) ->
            case leveled_codec:is_active(LK, V, Now) of
                true ->
                    {SQN, _St, _MH, MD} =
                        leveled_codec:striphead_to_details(V),
                    {B, K} =
                        case leveled_codec:from_ledgerkey(LK) of
                            {B0, K0} ->
                                {B0, K0};
                            {B0, K0, _T0} ->
                                {B0, K0}
                        end,
                    JK = {leveled_codec:to_ledgerkey(B, K, Tag), SQN},
                    case DeferredFetch of
                        true ->
                            Size = leveled_codec:get_size(LK, V),
                            MDBin =
                                leveled_codec:build_metadata_object(LK, MD),
                            Value = {proxy_object,
                                        MDBin,
                                        Size,
                                        {fun fetch_value/2, InkerClone, JK}},
                            FoldObjectsFun(B, K, term_to_binary(Value), Acc);
                        false ->
                            R = fetch_value(InkerClone, JK),
                            case R of
                                not_present ->
                                    Acc;
                                Value ->
                                    FoldObjectsFun(B, K, Value, Acc)
                                
                            end
                    end;
                false ->
                    Acc
            end
        end,
    AccFun.




check_presence(Key, Value, InkerClone) ->
    {LedgerKey, SQN} = leveled_codec:strip_to_keyseqonly({Key, Value}),
    case leveled_inker:ink_keycheck(InkerClone, LedgerKey, SQN) of
        probably ->
            true;
        missing ->
            false
    end.

accumulate_keys(FoldKeysFun) ->
    Now = leveled_codec:integer_now(),
    AccFun = fun(Key, Value, Acc) ->
                    case leveled_codec:is_active(Key, Value, Now) of
                        true ->
                            {B, K} = leveled_codec:from_ledgerkey(Key),
                            FoldKeysFun(B, K, Acc);
                        false ->
                            Acc
                    end
                end,
    AccFun.

add_keys(ObjKey, _IdxValue) ->
    ObjKey.

add_terms(ObjKey, IdxValue) ->
    {IdxValue, ObjKey}.

accumulate_index(TermRe, AddFun, FoldKeysFun) ->
    Now = leveled_codec:integer_now(),
    case TermRe of
        undefined ->
            fun(Key, Value, Acc) ->
                case leveled_codec:is_active(Key, Value, Now) of
                    true ->
                        {Bucket,
                            ObjKey,
                            IdxValue} = leveled_codec:from_ledgerkey(Key),
                        FoldKeysFun(Bucket, AddFun(ObjKey, IdxValue), Acc);
                    false ->
                        Acc
                end end;
        TermRe ->
            fun(Key, Value, Acc) ->
                case leveled_codec:is_active(Key, Value, Now) of
                    true ->
                        {Bucket,
                            ObjKey,
                            IdxValue} = leveled_codec:from_ledgerkey(Key),
                        case re:run(IdxValue, TermRe) of
                            nomatch ->
                                Acc;
                            _ ->
                                FoldKeysFun(Bucket,
                                            AddFun(ObjKey, IdxValue),
                                            Acc)
                        end;
                    false ->
                        Acc
                end end
    end.


preparefor_ledgercache(?INKT_KEYD,
                        LedgerKey, SQN, _Obj, _Size, {IndexSpecs, TTL}) ->
    {Bucket, Key} = leveled_codec:from_ledgerkey(LedgerKey),
    KeyChanges = leveled_codec:convert_indexspecs(IndexSpecs,
                                                    Bucket,
                                                    Key,
                                                    SQN,
                                                    TTL),
    {no_lookup, SQN, KeyChanges};
preparefor_ledgercache(_Type, LedgerKey, SQN, Obj, Size, {IndexSpecs, TTL}) ->
    {Bucket, Key, ObjKeyChange, H} = leveled_codec:generate_ledgerkv(LedgerKey,
                                                                        SQN,
                                                                        Obj,
                                                                        Size,
                                                                        TTL),
    KeyChanges = [ObjKeyChange] ++ leveled_codec:convert_indexspecs(IndexSpecs,
                                                                        Bucket,
                                                                        Key,
                                                                        SQN,
                                                                        TTL),
    {H, SQN, KeyChanges}.


addto_ledgercache({H, SQN, KeyChanges}, Cache) ->
    ets:insert(Cache#ledger_cache.mem, KeyChanges),
    UpdIndex = leveled_pmem:prepare_for_index(Cache#ledger_cache.index, H),
    Cache#ledger_cache{index = UpdIndex,
                        min_sqn=min(SQN, Cache#ledger_cache.min_sqn),
                        max_sqn=max(SQN, Cache#ledger_cache.max_sqn)}.

addto_ledgercache({H, SQN, KeyChanges}, Cache, loader) ->
    UpdQ = KeyChanges ++ Cache#ledger_cache.load_queue,
    UpdIndex = leveled_pmem:prepare_for_index(Cache#ledger_cache.index, H),
    Cache#ledger_cache{index = UpdIndex,
                        load_queue = UpdQ,
                        min_sqn=min(SQN, Cache#ledger_cache.min_sqn),
                        max_sqn=max(SQN, Cache#ledger_cache.max_sqn)}.


maybepush_ledgercache(MaxCacheSize, Cache, Penciller) ->
    Tab = Cache#ledger_cache.mem,
    CacheSize = ets:info(Tab, size),
    TimeToPush = maybe_withjitter(CacheSize, MaxCacheSize),
    if
        TimeToPush ->
            CacheToLoad = {Tab,
                            Cache#ledger_cache.index,
                            Cache#ledger_cache.min_sqn,
                            Cache#ledger_cache.max_sqn},
            case leveled_penciller:pcl_pushmem(Penciller, CacheToLoad) of
                ok ->
                    Cache0 = #ledger_cache{},
                    true = ets:delete(Tab),
                    NewTab = ets:new(mem, [ordered_set]),
                    {ok, Cache0#ledger_cache{mem=NewTab}};
                returned ->
                    {returned, Cache}
            end;
        true ->
             {ok, Cache}
    end.


maybe_withjitter(CacheSize, MaxCacheSize) ->    
    if
        CacheSize > MaxCacheSize ->
            R = random:uniform(7 * MaxCacheSize),
            if
                (CacheSize - MaxCacheSize) > R ->
                    true;
                true ->
                    false
            end;
        true ->
            false
    end.



load_fun(KeyInLedger, ValueInLedger, _Position, Acc0, ExtractFun) ->
    {MinSQN, MaxSQN, OutputTree} = Acc0,
    {SQN, Type, PK} = KeyInLedger,
    % VBin may already be a term
    {VBin, VSize} = ExtractFun(ValueInLedger), 
    {Obj, IndexSpecs} = leveled_codec:split_inkvalue(VBin),
    case SQN of
        SQN when SQN < MinSQN ->
            {loop, Acc0};    
        SQN when SQN < MaxSQN ->
            Changes = preparefor_ledgercache(Type, PK, SQN,
                                                Obj, VSize, IndexSpecs),
            {loop,
                {MinSQN,
                    MaxSQN,
                    addto_ledgercache(Changes, OutputTree, loader)}};
        MaxSQN ->
            leveled_log:log("B0006", [SQN]),
            Changes = preparefor_ledgercache(Type, PK, SQN,
                                                Obj, VSize, IndexSpecs),
            {stop,
                {MinSQN,
                    MaxSQN,
                    addto_ledgercache(Changes, OutputTree, loader)}};
        SQN when SQN > MaxSQN ->
            leveled_log:log("B0007", [MaxSQN, SQN]),
            {stop, Acc0}
    end.


get_opt(Key, Opts) ->
    get_opt(Key, Opts, undefined).

get_opt(Key, Opts, Default) ->
    case proplists:get_value(Key, Opts) of
        undefined ->
            Default;
        Value ->
            Value
    end.

delete_path(DirPath) ->
    ok = filelib:ensure_dir(DirPath),
    {ok, Files} = file:list_dir(DirPath),
    [file:delete(filename:join([DirPath, File])) || File <- Files],
    file:del_dir(DirPath).

%%%============================================================================
%%% Test
%%%============================================================================

-ifdef(TEST).

reset_filestructure() ->
    RootPath  = "../test",
    leveled_inker:clean_testdir(RootPath ++ "/" ++ ?JOURNAL_FP),
    leveled_penciller:clean_testdir(RootPath ++ "/" ++ ?LEDGER_FP),
    RootPath.


generate_multiple_objects(Count, KeyNumber) ->
    generate_multiple_objects(Count, KeyNumber, []).

generate_multiple_objects(0, _KeyNumber, ObjL) ->
    ObjL;
generate_multiple_objects(Count, KeyNumber, ObjL) ->
    Key = "Key" ++ integer_to_list(KeyNumber),
    Value = crypto:rand_bytes(256),
    IndexSpec = [{add, "idx1_bin", "f" ++ integer_to_list(KeyNumber rem 10)}],
    generate_multiple_objects(Count - 1,
                                KeyNumber + 1,
                                ObjL ++ [{Key, Value, IndexSpec}]).

    
ttl_test() ->
    RootPath = reset_filestructure(),
    {ok, Bookie1} = book_start([{root_path, RootPath}]),
    ObjL1 = generate_multiple_objects(100, 1),
    % Put in all the objects with a TTL in the future
    Future = leveled_codec:integer_now() + 300,
    lists:foreach(fun({K, V, S}) -> ok = book_tempput(Bookie1,
                                                        "Bucket", K, V, S,
                                                        ?STD_TAG,
                                                        Future) end,
                    ObjL1),
    lists:foreach(fun({K, V, _S}) ->
                        {ok, V} = book_get(Bookie1, "Bucket", K, ?STD_TAG)
                        end,
                    ObjL1),
    lists:foreach(fun({K, _V, _S}) ->
                        {ok, _} = book_head(Bookie1, "Bucket", K, ?STD_TAG)
                        end,
                    ObjL1),
    
    ObjL2 = generate_multiple_objects(100, 101),
    Past = leveled_codec:integer_now() - 300,
    lists:foreach(fun({K, V, S}) -> ok = book_tempput(Bookie1,
                                                        "Bucket", K, V, S,
                                                        ?STD_TAG,
                                                        Past) end,
                    ObjL2),
    lists:foreach(fun({K, _V, _S}) ->
                        not_found = book_get(Bookie1, "Bucket", K, ?STD_TAG)
                        end,
                    ObjL2),
    lists:foreach(fun({K, _V, _S}) ->
                        not_found = book_head(Bookie1, "Bucket", K, ?STD_TAG)
                        end,
                    ObjL2),
    
    {async, BucketFolder} = book_returnfolder(Bookie1,
                                                {bucket_stats, "Bucket"}),
    {_Size, Count} = BucketFolder(),
    ?assertMatch(100, Count),
    FoldKeysFun = fun(_B, Item, FKFAcc) -> FKFAcc ++ [Item] end,
    {async,
        IndexFolder} = book_returnfolder(Bookie1,
                                            {index_query,
                                            "Bucket",
                                            {FoldKeysFun, []},
                                            {"idx1_bin", "f8", "f9"},
                                            {false, undefined}}),
    KeyList = IndexFolder(),
    ?assertMatch(20, length(KeyList)),
    
    {ok, Regex} = re:compile("f8"),
    {async,
        IndexFolderTR} = book_returnfolder(Bookie1,
                                            {index_query,
                                            "Bucket",
                                            {FoldKeysFun, []},
                                            {"idx1_bin", "f8", "f9"},
                                            {true, Regex}}),
    TermKeyList = IndexFolderTR(),
    ?assertMatch(10, length(TermKeyList)),
    
    ok = book_close(Bookie1),
    {ok, Bookie2} = book_start([{root_path, RootPath}]),
    
    {async,
        IndexFolderTR2} = book_returnfolder(Bookie2,
                                            {index_query,
                                            "Bucket",
                                            {FoldKeysFun, []},
                                            {"idx1_bin", "f7", "f9"},
                                            {false, Regex}}),
    KeyList2 = IndexFolderTR2(),
    ?assertMatch(10, length(KeyList2)),
    
    lists:foreach(fun({K, _V, _S}) ->
                        not_found = book_get(Bookie2, "Bucket", K, ?STD_TAG)
                        end,
                    ObjL2),
    lists:foreach(fun({K, _V, _S}) ->
                        not_found = book_head(Bookie2, "Bucket", K, ?STD_TAG)
                        end,
                    ObjL2),
    
    ok = book_close(Bookie2),
    reset_filestructure().

hashtree_query_test() ->
    RootPath = reset_filestructure(),
    {ok, Bookie1} = book_start([{root_path, RootPath},
                                {max_journalsize, 1000000},
                                {cache_size, 500}]),
    ObjL1 = generate_multiple_objects(1200, 1),
    % Put in all the objects with a TTL in the future
    Future = leveled_codec:integer_now() + 300,
    lists:foreach(fun({K, V, S}) -> ok = book_tempput(Bookie1,
                                                        "Bucket", K, V, S,
                                                        ?STD_TAG,
                                                        Future) end,
                    ObjL1),
    ObjL2 = generate_multiple_objects(20, 1201),
    % Put in a few objects with a TTL in the past
    Past = leveled_codec:integer_now() - 300,
    lists:foreach(fun({K, V, S}) -> ok = book_tempput(Bookie1,
                                                        "Bucket", K, V, S,
                                                        ?STD_TAG,
                                                        Past) end,
                    ObjL2),
    % Scan the store for the Bucket, Keys and Hashes
    {async, HTFolder} = book_returnfolder(Bookie1,
                                                {hashtree_query,
                                                    ?STD_TAG,
                                                    false}),
    KeyHashList = HTFolder(),
        lists:foreach(fun({B, _K, H}) ->
                            ?assertMatch("Bucket", B),
                            ?assertMatch(true, is_integer(H))
                            end,
                        KeyHashList),
    ?assertMatch(1200, length(KeyHashList)),
    ok = book_close(Bookie1),
    {ok, Bookie2} = book_start([{root_path, RootPath},
                                    {max_journalsize, 200000},
                                    {cache_size, 500}]),
    {async, HTFolder2} = book_returnfolder(Bookie2,
                                                {hashtree_query,
                                                    ?STD_TAG,
                                                    false}),
    L0 = length(KeyHashList),
    HTR2 =  HTFolder2(),
    ?assertMatch(L0, length(HTR2)),
    ?assertMatch(KeyHashList, HTR2),
    ok = book_close(Bookie2),
    reset_filestructure().

hashtree_query_withjournalcheck_test() ->
    RootPath = reset_filestructure(),
    {ok, Bookie1} = book_start([{root_path, RootPath},
                                    {max_journalsize, 1000000},
                                    {cache_size, 500}]),
    ObjL1 = generate_multiple_objects(800, 1),
    % Put in all the objects with a TTL in the future
    Future = leveled_codec:integer_now() + 300,
    lists:foreach(fun({K, V, S}) -> ok = book_tempput(Bookie1,
                                                        "Bucket", K, V, S,
                                                        ?STD_TAG,
                                                        Future) end,
                    ObjL1),
    {async, HTFolder1} = book_returnfolder(Bookie1,
                                                {hashtree_query,
                                                    ?STD_TAG,
                                                    false}),
    KeyHashList = HTFolder1(),
    {async, HTFolder2} = book_returnfolder(Bookie1,
                                                {hashtree_query,
                                                    ?STD_TAG,
                                                    check_presence}),
    ?assertMatch(KeyHashList, HTFolder2()),
    ok = book_close(Bookie1),
    reset_filestructure().

foldobjects_vs_hashtree_test() ->
    RootPath = reset_filestructure(),
    {ok, Bookie1} = book_start([{root_path, RootPath},
                                    {max_journalsize, 1000000},
                                    {cache_size, 500}]),
    ObjL1 = generate_multiple_objects(800, 1),
    % Put in all the objects with a TTL in the future
    Future = leveled_codec:integer_now() + 300,
    lists:foreach(fun({K, V, S}) -> ok = book_tempput(Bookie1,
                                                        "Bucket", K, V, S,
                                                        ?STD_TAG,
                                                        Future) end,
                    ObjL1),
    {async, HTFolder1} = book_returnfolder(Bookie1,
                                                {hashtree_query,
                                                    ?STD_TAG,
                                                    false}),
    KeyHashList1 = lists:usort(HTFolder1()),
    
    FoldObjectsFun = fun(B, K, V, Acc) ->
                            [{B, K, erlang:phash2(term_to_binary(V))}|Acc] end,
    {async, HTFolder2} =
        book_returnfolder(Bookie1,
                            {foldobjects_allkeys, ?STD_TAG, FoldObjectsFun}),
    KeyHashList2 = HTFolder2(),
    ?assertMatch(KeyHashList1, lists:usort(KeyHashList2)),
    
    FoldHeadsFun =
        fun(B, K, ProxyV, Acc) ->
            {proxy_object,
<<<<<<< HEAD
                        _MDBin,
                        _Size,
                        {FetchFun, Clone, JK}} = binary_to_term(ProxyV),
=======
                _MDBin,
                _Size,
                {FetchFun, Clone, JK}} = binary_to_term(ProxyV),
>>>>>>> e01efe02
            V = FetchFun(Clone, JK),
            [{B, K, erlang:phash2(term_to_binary(V))}|Acc]
        end,
    
    {async, HTFolder3} =
        book_returnfolder(Bookie1,
                            {foldheads_allkeys, ?STD_TAG, FoldHeadsFun}),
    KeyHashList3 = HTFolder3(),
    ?assertMatch(KeyHashList1, lists:usort(KeyHashList3)),
    
    FoldHeadsFun2 = 
        fun(B, K, ProxyV, Acc) ->
            {proxy_object,
<<<<<<< HEAD
                        MD,
                        _Size,
                        _Fetcher} = binary_to_term(ProxyV),
=======
                MD,
                _Size,
                _Fetcher} = binary_to_term(ProxyV),
>>>>>>> e01efe02
            {Hash, _Size} = MD,
            [{B, K, Hash}|Acc]
        end,
    
    {async, HTFolder4} =
        book_returnfolder(Bookie1,
                            {foldheads_allkeys, ?STD_TAG, FoldHeadsFun2}),
    KeyHashList4 = HTFolder4(),
    ?assertMatch(KeyHashList1, lists:usort(KeyHashList4)),
    
    ok = book_close(Bookie1),
    reset_filestructure().


foldobjects_vs_foldheads_bybucket_test() ->
    RootPath = reset_filestructure(),
    {ok, Bookie1} = book_start([{root_path, RootPath},
                                    {max_journalsize, 1000000},
                                    {cache_size, 500}]),
    ObjL1 = generate_multiple_objects(400, 1),
    ObjL2 = generate_multiple_objects(400, 1),
    % Put in all the objects with a TTL in the future
    Future = leveled_codec:integer_now() + 300,
    lists:foreach(fun({K, V, S}) -> ok = book_tempput(Bookie1,
                                                        "BucketA", K, V, S,
                                                        ?STD_TAG,
                                                        Future) end,
                    ObjL1),
    lists:foreach(fun({K, V, S}) -> ok = book_tempput(Bookie1,
                                                        "BucketB", K, V, S,
                                                        ?STD_TAG,
                                                        Future) end,
                    ObjL2),
    
    FoldObjectsFun = fun(B, K, V, Acc) ->
                            [{B, K, erlang:phash2(term_to_binary(V))}|Acc] end,
    {async, HTFolder1A} =
        book_returnfolder(Bookie1,
                            {foldobjects_bybucket,
                                ?STD_TAG,
                                "BucketA",
                                FoldObjectsFun}),
    KeyHashList1A = HTFolder1A(),
    {async, HTFolder1B} =
        book_returnfolder(Bookie1,
                            {foldobjects_bybucket,
                                ?STD_TAG,
                                "BucketB",
                                FoldObjectsFun}),
    KeyHashList1B = HTFolder1B(),
    ?assertMatch(false,
                    lists:usort(KeyHashList1A) == lists:usort(KeyHashList1B)),
    
    FoldHeadsFun =
        fun(B, K, ProxyV, Acc) ->
            {proxy_object,
                        _MDBin,
                        _Size,
                        {FetchFun, Clone, JK}} = binary_to_term(ProxyV),
            V = FetchFun(Clone, JK),
            [{B, K, erlang:phash2(term_to_binary(V))}|Acc]
        end,
    
    {async, HTFolder2A} =
        book_returnfolder(Bookie1,
                            {foldheads_bybucket,
                                ?STD_TAG,
                                "BucketA",
                                FoldHeadsFun}),
    KeyHashList2A = HTFolder2A(),
    {async, HTFolder2B} =
        book_returnfolder(Bookie1,
                            {foldheads_bybucket,
                                ?STD_TAG,
                                "BucketB",
                                FoldHeadsFun}),
    KeyHashList2B = HTFolder2B(),
    ?assertMatch(true,
                    lists:usort(KeyHashList1A) == lists:usort(KeyHashList2A)),
    ?assertMatch(true,
                    lists:usort(KeyHashList1B) == lists:usort(KeyHashList2B)),
    
    ok = book_close(Bookie1),
    reset_filestructure().


scan_table_test() ->
    K1 = leveled_codec:to_ledgerkey(<<"B1">>,
                                        <<"K1">>,
                                        ?IDX_TAG,
                                        <<"F1-bin">>,
                                        <<"AA1">>),
    K2 = leveled_codec:to_ledgerkey(<<"B1">>,
                                        <<"K2">>,
                                        ?IDX_TAG,
                                        <<"F1-bin">>,
                                        <<"AA1">>),
    K3 = leveled_codec:to_ledgerkey(<<"B1">>,
                                        <<"K3">>,
                                        ?IDX_TAG,
                                        <<"F1-bin">>,
                                        <<"AB1">>),
    K4 = leveled_codec:to_ledgerkey(<<"B1">>,
                                        <<"K4">>,
                                        ?IDX_TAG,
                                        <<"F1-bin">>,
                                        <<"AA2">>),
    K5 = leveled_codec:to_ledgerkey(<<"B2">>,
                                        <<"K5">>,
                                        ?IDX_TAG,
                                        <<"F1-bin">>,
                                        <<"AA2">>),
    Tab0 = ets:new(mem, [ordered_set]),
    
    SK_A0 = leveled_codec:to_ledgerkey(<<"B1">>,
                                        null,
                                        ?IDX_TAG,
                                        <<"F1-bin">>,
                                        <<"AA0">>),
    EK_A9 = leveled_codec:to_ledgerkey(<<"B1">>,
                                        null,
                                        ?IDX_TAG,
                                        <<"F1-bin">>,
                                        <<"AA9">>),
    Empty = {[], infinity, 0},
    ?assertMatch(Empty,
                    scan_table(Tab0, SK_A0, EK_A9)),
    ets:insert(Tab0, [{K1, {1, active, no_lookup, null}}]),
    ?assertMatch({[{K1, _}], 1, 1},
                    scan_table(Tab0, SK_A0, EK_A9)),
    ets:insert(Tab0, [{K2, {2, active, no_lookup, null}}]),
    ?assertMatch({[{K1, _}, {K2, _}], 1, 2},
                    scan_table(Tab0, SK_A0, EK_A9)),
    ets:insert(Tab0, [{K3, {3, active, no_lookup, null}}]),
    ?assertMatch({[{K1, _}, {K2, _}], 1, 2},
                    scan_table(Tab0, SK_A0, EK_A9)),
    ets:insert(Tab0, [{K4, {4, active, no_lookup, null}}]),
    ?assertMatch({[{K1, _}, {K2, _}, {K4, _}], 1, 4},
                    scan_table(Tab0, SK_A0, EK_A9)),
    ets:insert(Tab0, [{K5, {5, active, no_lookup, null}}]),
    ?assertMatch({[{K1, _}, {K2, _}, {K4, _}], 1, 4},
                    scan_table(Tab0, SK_A0, EK_A9)).

longrunning_test() ->
    SW = os:timestamp(),
    timer:sleep(100),
    ok = maybe_longrunning(SW, put).

coverage_cheat_test() ->
    {noreply, _State0} = handle_info(timeout, #state{}),
    {ok, _State1} = code_change(null, #state{}, null),
    {noreply, _State2} = handle_cast(null, #state{}).


-endif.<|MERGE_RESOLUTION|>--- conflicted
+++ resolved
@@ -1540,15 +1540,9 @@
     FoldHeadsFun =
         fun(B, K, ProxyV, Acc) ->
             {proxy_object,
-<<<<<<< HEAD
-                        _MDBin,
-                        _Size,
-                        {FetchFun, Clone, JK}} = binary_to_term(ProxyV),
-=======
                 _MDBin,
                 _Size,
                 {FetchFun, Clone, JK}} = binary_to_term(ProxyV),
->>>>>>> e01efe02
             V = FetchFun(Clone, JK),
             [{B, K, erlang:phash2(term_to_binary(V))}|Acc]
         end,
@@ -1562,15 +1556,9 @@
     FoldHeadsFun2 = 
         fun(B, K, ProxyV, Acc) ->
             {proxy_object,
-<<<<<<< HEAD
-                        MD,
-                        _Size,
-                        _Fetcher} = binary_to_term(ProxyV),
-=======
                 MD,
                 _Size,
                 _Fetcher} = binary_to_term(ProxyV),
->>>>>>> e01efe02
             {Hash, _Size} = MD,
             [{B, K, Hash}|Acc]
         end,
